--- conflicted
+++ resolved
@@ -2,13 +2,6 @@
 All notable changes to this project will be documented in this file.
 This project adheres to [Semantic Versioning](http://semver.org/).
 
-<<<<<<< HEAD
-## [1.0.1] - 2015-04-28
-### Fixed
-- Fix building URL parameters in cases list Vue component
-
-## [1.0.0] - 2015-04-15
-=======
 ## [1.0.2] - 2015-05-20
 ### Changed
 - update case fetching function
@@ -16,8 +9,11 @@
 ### Fixed
 - handle multiple cases with same id
 
+## [1.0.1] - 2015-04-28
+### Fixed
+- Fix building URL parameters in cases list Vue component
+
 ## [1.0.0] - 2015-04-12
->>>>>>> 5ceffa7b
 Codename: Sara Lund
 
 ![Release 1.0](artwork/releases/release-1-0.jpg)
