--- conflicted
+++ resolved
@@ -141,19 +141,11 @@
         'display_name': family_id,
         'genome_build': config.get('human_genome_build'),
         'rank_model_version': config.get('rank_model_version'),
-<<<<<<< HEAD
-        'rank_score_treshold': config.get('rank_treshold',5),
-        'analysis_date': config['analysis_date'],
-        'individuals': individuals,
-        'vcf_files':{
-            'vcf_snv': config['vcf_snv'],
-=======
         'rank_score_treshold': config.get('rank_score_treshold', 5),
         'analysis_date': config['analysis_date'],
         'individuals': individuals,
         'vcf_files': {
             'vcf_snv': config.get('vcf_snv'),
->>>>>>> 8f8cb056
             'vcf_sv': config.get('vcf_sv'),
             'vcf_snv_research': config.get('vcf_snv_research'),
             'vcf_sv_research': config.get('vcf_sv_research'),
