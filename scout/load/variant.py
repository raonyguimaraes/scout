import logging

from datetime import datetime

from vcf_parser import VCFParser

from scout.parse.variant import parse_variant
from scout.build import build_variant
from scout.exceptions import IntegrityError
from scout.parse.variant.rank_score import parse_rank_score

logger = logging.getLogger(__name__)


def delete_variants(adapter, case_obj, variant_type='clinical'):
    """Delete all variants for a case of a certain variant type

        Args:
            case_obj(dict)
            variant_type(str)
    """
    adapter.delete_variants(
        case_id=case_obj['case_id'],
        variant_type=variant_type
    )


def check_coordinates(variant, coordinates):
    """Check if the variant is in the interval given by the coordinates

        Args:
            variant(dict)
            coordinates
    """
    if variant['chromosome'] == coordinates['chrom']:
        pos = variant['position']
        if (pos >= coordinates['start'] and pos <= coordinates['end']):
            return True
    return False


def get_rank_results_header(variants):
    """Return a list with the rank results header"""
    rank_results_header = []
    for info_line in variants.metadata.info_lines:
        if info_line['ID'] == 'RankResult':
            rank_results_header = info_line['Description'].split('|')
    return rank_results_header


def load_variants(adapter, variant_file, case_obj, variant_type='clinical',
                  category='snv', rank_threshold=5, chrom=None, start=None,
                  end=None):
    """Load all variant in variants

        Args:
            adapter(MongoAdapter)
            variant_file(str): Path to variant file
            case(Case)
            variant_type(str)
            category(str): 'snv' or 'sv'
            rank_threshold(int)
            chrom(str)
            start(int)
            end(int)
    """

    institute_obj = adapter.institute(institute_id=case_obj['owner'])

    if not institute_obj:
        raise IntegrityError("Institute {0} does not exist in"
                             " database.".format(case_obj['owner']))

    gene_to_panels = adapter.gene_to_panels()

    hgncid_to_gene = adapter.hgncid_to_gene()

    variants = VCFParser(infile=variant_file)

    rank_results_header = get_rank_results_header(variants)

    logger.info("Start inserting variants into database")
    start_insertion = datetime.now()
    start_five_thousand = datetime.now()
    nr_variants = 0
    nr_inserted = 0
    inserted = 1

    coordinates = False
    if chrom:
        coordinates = {
            'chrom': chrom,
            'start': start,
            'end': end
        }
<<<<<<< HEAD
=======

>>>>>>> dd90ff56
    try:
        for nr_variants, variant in enumerate(variants):
            rank_score = parse_rank_score(variant, case_obj['display_name'])
            variant_obj = None
            add_variant = False
<<<<<<< HEAD
        
=======

>>>>>>> dd90ff56
            if chrom or (rank_score > rank_threshold):
                parsed_variant = parse_variant(
                    variant_dict=variant,
                    case=case_obj,
                    variant_type=variant_type,
                    rank_results_header=rank_results_header
                )
                add_variant = True
                # If there are coordinates the variant should be loaded
                if coordinates:
                    if not check_coordinates(parsed_variant, coordinates):
                        add_variant = False
        
                if add_variant:
                    variant_obj = build_variant(
                        variant=parsed_variant,
                        institute=institute_obj,
                        gene_to_panels=gene_to_panels,
                        hgncid_to_gene=hgncid_to_gene,
                    )
<<<<<<< HEAD
                    add_variant = True
                    # If there are coordinates the variant should be loaded
                    if coordinates:
                        if not check_coordinates(parsed_variant, coordinates):
                            add_variant = False
        
                    if add_variant:
                        variant_obj = build_variant(
                            variant=parsed_variant,
                            institute_id=institute_obj['internal_id'],
                            gene_to_panels=gene_to_panels,
                            hgncid_to_gene=hgncid_to_gene,
                        )
        
                        try:
                            load_variant(adapter, variant_obj)
                            nr_inserted += 1
                        except IntegrityError as error:
                            pass
        
=======

                    try:
                        load_variant(adapter, variant_obj)
                        nr_inserted += 1
                    except IntegrityError as error:
                        pass

>>>>>>> dd90ff56
                if (nr_variants != 0 and nr_variants % 5000 == 0):
                    logger.info("%s variants parsed" % str(nr_variants))
                    logger.info("Time to parse variants: {} ".format(
                                datetime.now() - start_five_thousand))
                    start_five_thousand = datetime.now()
<<<<<<< HEAD
        
=======

>>>>>>> dd90ff56
                if (nr_inserted != 0 and (nr_inserted * inserted) % (1000 * inserted) == 0):
                    logger.info("%s variants inserted" % nr_inserted)
                    inserted += 1

    except Exception as error:
        logger.warning("Deleting inserted variants")
        delete_variants(adapter, case_obj, variant_type)
        raise error

    logger.info("All variants inserted.")
    logger.info("Number of variants in file: {0}".format(nr_variants + 1))
    logger.info("Number of variants inserted: {0}".format(nr_inserted))
    logger.info("Time to insert variants:{0}".format(
                datetime.now() - start_insertion))

    # This function will add a variant rank and add information on compound objects
    adapter.update_variants(case_obj, variant_type, category=category)


def load_variant(adapter, variant_obj):
    """Load a variant into the database

        Parse the variant, create a variant object and load it into
        the database.

        Args:
            adapter(MongoAdapter)
            variant_obj(scout.models.Variant)

    """
    variant_id = adapter.load_variant(variant_obj)
    return variant_id<|MERGE_RESOLUTION|>--- conflicted
+++ resolved
@@ -93,20 +93,13 @@
             'start': start,
             'end': end
         }
-<<<<<<< HEAD
-=======
 
->>>>>>> dd90ff56
     try:
         for nr_variants, variant in enumerate(variants):
             rank_score = parse_rank_score(variant, case_obj['display_name'])
             variant_obj = None
             add_variant = False
-<<<<<<< HEAD
-        
-=======
 
->>>>>>> dd90ff56
             if chrom or (rank_score > rank_threshold):
                 parsed_variant = parse_variant(
                     variant_dict=variant,
@@ -127,28 +120,6 @@
                         gene_to_panels=gene_to_panels,
                         hgncid_to_gene=hgncid_to_gene,
                     )
-<<<<<<< HEAD
-                    add_variant = True
-                    # If there are coordinates the variant should be loaded
-                    if coordinates:
-                        if not check_coordinates(parsed_variant, coordinates):
-                            add_variant = False
-        
-                    if add_variant:
-                        variant_obj = build_variant(
-                            variant=parsed_variant,
-                            institute_id=institute_obj['internal_id'],
-                            gene_to_panels=gene_to_panels,
-                            hgncid_to_gene=hgncid_to_gene,
-                        )
-        
-                        try:
-                            load_variant(adapter, variant_obj)
-                            nr_inserted += 1
-                        except IntegrityError as error:
-                            pass
-        
-=======
 
                     try:
                         load_variant(adapter, variant_obj)
@@ -156,17 +127,12 @@
                     except IntegrityError as error:
                         pass
 
->>>>>>> dd90ff56
                 if (nr_variants != 0 and nr_variants % 5000 == 0):
                     logger.info("%s variants parsed" % str(nr_variants))
                     logger.info("Time to parse variants: {} ".format(
                                 datetime.now() - start_five_thousand))
                     start_five_thousand = datetime.now()
-<<<<<<< HEAD
-        
-=======
 
->>>>>>> dd90ff56
                 if (nr_inserted != 0 and (nr_inserted * inserted) % (1000 * inserted) == 0):
                     logger.info("%s variants inserted" % nr_inserted)
                     inserted += 1
