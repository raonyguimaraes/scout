import logging

from datetime import datetime

from vcf_parser import VCFParser

from scout.parse.variant import parse_variant
from scout.build import build_variant
from scout.exceptions import IntegrityError
from scout.parse.variant.rank_score import parse_rank_score

logger = logging.getLogger(__name__)


def delete_variants(adapter, case_obj, variant_type='clinical'):
    """Delete all variants for a case of a certain variant type

        Args:
            case_obj(dict)
            variant_type(str)
    """
    adapter.delete_variants(
        case_id=case_obj['case_id'],
        variant_type=variant_type
    )


def check_coordinates(variant, coordinates):
    """Check if the variant is in the interval given by the coordinates

        Args:
            variant(dict)
            coordinates
    """
    if variant['chromosome'] == coordinates['chrom']:
        pos = variant['position']
        if (pos >= coordinates['start'] and pos <= coordinates['end']):
            return True
    return False


def get_rank_results_header(variants):
    """Return a list with the rank results header"""
    rank_results_header = []
    for info_line in variants.metadata.info_lines:
        if info_line['ID'] == 'RankResult':
            rank_results_header = info_line['Description'].split('|')
    return rank_results_header


def load_variants(adapter, variant_file, case_obj, variant_type='clinical',
                  category='snv', rank_threshold=5, chrom=None, start=None,
                  end=None):
    """Load all variant in variants

        Args:
            adapter(MongoAdapter)
            variant_file(str): Path to variant file
            case(Case)
            variant_type(str)
            category(str): 'snv' or 'sv'
            rank_threshold(int)
            chrom(str)
            start(int)
            end(int)
    """

    institute_obj = adapter.institute(institute_id=case_obj['owner'])

    if not institute_obj:
        raise IntegrityError("Institute {0} does not exist in"
                             " database.".format(case_obj['owner']))

    gene_to_panels = adapter.gene_to_panels()

    hgncid_to_gene = adapter.hgncid_to_gene()

    variants = VCFParser(infile=variant_file)

    rank_results_header = get_rank_results_header(variants)

    logger.info("Start inserting variants into database")
    start_insertion = datetime.now()
    start_five_thousand = datetime.now()
    nr_variants = 0
    nr_inserted = 0
    inserted = 1

    coordinates = False
    if chrom:
        coordinates = {
            'chrom': chrom,
            'start': start,
            'end': end
        }

    for nr_variants, variant in enumerate(variants):
        rank_score = parse_rank_score(variant, case_obj['display_name'])
        variant_obj = None
        add_variant = False

        if chrom or (rank_score > rank_threshold):
            parsed_variant = parse_variant(
                variant_dict=variant,
                case=case_obj,
                variant_type=variant_type,
                rank_results_header=rank_results_header
            )
            add_variant = True
            # If there are coordinates the variant should be loaded
            if coordinates:
                if not check_coordinates(parsed_variant, coordinates):
                    add_variant = False

            if add_variant:
                variant_obj = build_variant(
                    variant=parsed_variant,
                    institute=institute_obj,
                    gene_to_panels=gene_to_panels,
                    hgncid_to_gene=hgncid_to_gene,
                )
<<<<<<< HEAD

                try:
                    load_variant(adapter, variant_obj)
                    nr_inserted += 1
                except IntegrityError as error:
                    pass

        if (nr_variants != 0 and nr_variants % 5000 == 0):
            logger.info("%s variants parsed" % str(nr_variants))
            logger.info("Time to parse variants: {} ".format(
                        datetime.now() - start_five_thousand))
            start_five_thousand = datetime.now()

        if (nr_inserted != 0 and (nr_inserted * inserted) % (1000 * inserted) == 0):
            logger.info("%s variants inserted" % nr_inserted)
            inserted += 1
=======
                add_variant = True
                # If there are coordinates the variant should be loaded
                if coordinates:
                    if not check_coordinates(parsed_variant, coordinates):
                        add_variant = False

                if add_variant:
                    variant_obj = build_variant(
                        variant=parsed_variant,
                        institute_id=institute_obj['internal_id'],
                        gene_to_panels=gene_to_panels,
                        hgncid_to_gene=hgncid_to_gene,
                    )

                    try:
                        load_variant(adapter, variant_obj)
                        nr_inserted += 1
                    except IntegrityError as error:
                        pass

            if (nr_variants != 0 and nr_variants % 5000 == 0):
                logger.info("%s variants parsed" % str(nr_variants))
                logger.info("Time to parse variants: {} ".format(
                            datetime.now() - start_five_thousand))
                start_five_thousand = datetime.now()

            if (nr_inserted != 0 and (nr_inserted * inserted) % (1000 * inserted) == 0):
                logger.info("%s variants inserted" % nr_inserted)
                inserted += 1

    except Exception as error:
        logger.warning("Deleting inserted variants")
        delete_variants(adapter, case_obj, variant_type)
        raise error
>>>>>>> 17c3b707

    logger.info("All variants inserted.")
    logger.info("Number of variants in file: {0}".format(nr_variants + 1))
    logger.info("Number of variants inserted: {0}".format(nr_inserted))
    logger.info("Time to insert variants:{0}".format(
                datetime.now() - start_insertion))

    # This function will add a variant rank and add information on compound objects
    adapter.update_variants(case_obj, variant_type, category=category)


def load_variant(adapter, variant_obj):
    """Load a variant into the database

        Parse the variant, create a variant object and load it into
        the database.

        Args:
            adapter(MongoAdapter)
            variant_obj(scout.models.Variant)

    """
    variant_id = adapter.load_variant(variant_obj)
    return variant_id<|MERGE_RESOLUTION|>--- conflicted
+++ resolved
@@ -119,24 +119,6 @@
                     gene_to_panels=gene_to_panels,
                     hgncid_to_gene=hgncid_to_gene,
                 )
-<<<<<<< HEAD
-
-                try:
-                    load_variant(adapter, variant_obj)
-                    nr_inserted += 1
-                except IntegrityError as error:
-                    pass
-
-        if (nr_variants != 0 and nr_variants % 5000 == 0):
-            logger.info("%s variants parsed" % str(nr_variants))
-            logger.info("Time to parse variants: {} ".format(
-                        datetime.now() - start_five_thousand))
-            start_five_thousand = datetime.now()
-
-        if (nr_inserted != 0 and (nr_inserted * inserted) % (1000 * inserted) == 0):
-            logger.info("%s variants inserted" % nr_inserted)
-            inserted += 1
-=======
                 add_variant = True
                 # If there are coordinates the variant should be loaded
                 if coordinates:
@@ -171,7 +153,6 @@
         logger.warning("Deleting inserted variants")
         delete_variants(adapter, case_obj, variant_type)
         raise error
->>>>>>> 17c3b707
 
     logger.info("All variants inserted.")
     logger.info("Number of variants in file: {0}".format(nr_variants + 1))
