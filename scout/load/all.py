# -*- coding: utf-8 -*-
import logging

<<<<<<< HEAD
=======
from . import load_case, delete_variants
from scout.parse.case import parse_case
from scout.build import build_case
>>>>>>> 27f0a0ad
from scout.exceptions.config import ConfigError

log = logging.getLogger(__name__)


def check_panels(adapter, panels, default_panels=None):
    """Make sure that the gene panels exist in the database
        Also check if the default panels are defined in gene panels

        Args:
            adapter(MongoAdapter)
            panels(list(str)): A list with panel names

        Returns:
            panels_exists(bool)
    """
    default_panels = default_panels or []
    panels_exist = True
    for panel in default_panels:
        if panel not in panels:
            log.warning("Default panels have to be defined in panels")
            panels_exist = False
    for panel in panels:
        if not adapter.gene_panel(panel):
            log.warning("Panel {} does not exist in database".format(panel))
            panels_exist = False
    return panels_exist


def load_region(adapter, case_id, hgnc_id=None, chrom=None, start=None, end=None):
    """Load all variants in a region defined by a HGNC id

    Args:
        adapter (MongoAdapter)
        case_id (str): Case id
        hgnc_id (int): If all variants from a gene should be uploaded
        chrom (str): If variants from coordinates should be uploaded
        start (int): Start position for region
        end (int): Stop position for region
    """
    if hgnc_id:
        gene_obj = adapter.hgnc_gene(hgnc_id)
        if not gene_obj:
            ValueError("Gene {} does not exist in database".format(hgnc_id))
        chrom = gene_obj['chromosome']
        start = gene_obj['start']
        end = gene_obj['end']

    case_obj = adapter.case(case_id=case_id)
    if not case_obj:
        raise ValueError("Case {} does not exist in database".format(case_id))

    log.info("Load clinical SNV variants for case: {0} region: chr {1}, start"
             " {2}, end {3}".format(case_obj['_id'], chrom, start, end))

    adapter.load_variants(case_obj=case_obj, variant_type='clinical',
                          category='snv', chrom=chrom, start=start, end=end)

    vcf_sv_file = case_obj['vcf_files'].get('vcf_sv')
    if vcf_sv_file:
        log.info("Load clinical SV variants for case: {0} region: chr {1}, "
                 "start {2}, end {3}".format(case_obj['_id'], chrom, start, end))
        adapter.load_variants(case_obj=case_obj, variant_type='clinical',
                              category='sv', chrom=chrom, start=start, end=end)

    if case_obj['is_research']:
        log.info("Load research SNV variants for case: {0} region: chr {1}, "
                 "start {2}, end {3}".format(case_obj['_id'], chrom, start, end))
        adapter.load_variants(case_obj=case_obj, variant_type='research',
                              category='snv', chrom=chrom, start=start, end=end)

        vcf_sv_research = case_obj['vcf_files'].get('vcf_sv_research')
        if vcf_sv_research:
            log.info("Load research SV variants for case: {0} region: chr {1},"
                     " start {2}, end {3}".format(case_obj['_id'], chrom, start, end))
            adapter.load_variants(case_obj=case_obj, variant_type='research',
                                  category='sv', chrom=chrom, start=start, end=end)


def load_scout(adapter, config, ped=None, update=False):
    """Load a new case from a Scout config.

        Args:
            adapter(MongoAdapter)
            config(dict): loading info
            ped(Iterable(str)): Pedigree ingformation
            update(bool): If existing case should be updated

    """
    log.info("Check that the panels exists")
    if not check_panels(adapter, config.get('gene_panels', []),
                        config.get('default_gene_panels')):
        raise ConfigError("Some panel(s) does not exist in the database")
<<<<<<< HEAD
    case_obj = adapter.load_case(config, update=update)
    return case_obj
=======

    log.debug('parse case data from config and ped')
    case_data = parse_case(config, ped)
    log.debug('build case object from parsed case data')

    case_obj = build_case(case_data, adapter)

    log.info("Delete variants for case %s", case_obj['case_id'])
    delete_variants(adapter=adapter, case_obj=case_obj)

    log.info("Load clinical SNV variants for case %s", case_obj['case_id'])
    adapter.load_variants(case_obj=case_obj, variant_type='clinical',
                          category='snv',
                          rank_threshold=case_data['rank_score_threshold'])

    if config.get('vcf_sv'):
        log.info("Load SV variants for case %s", case_obj['case_id'])
        adapter.load_variants(case_obj=case_obj, variant_type='clinical',
                              category='sv',
                              rank_threshold=case_data['rank_score_threshold'])

    log.debug('load case object into database')
    load_case(
        adapter=adapter,
        case_obj=case_obj,
        update=update,
    )
>>>>>>> 27f0a0ad
<|MERGE_RESOLUTION|>--- conflicted
+++ resolved
@@ -1,12 +1,6 @@
 # -*- coding: utf-8 -*-
 import logging
 
-<<<<<<< HEAD
-=======
-from . import load_case, delete_variants
-from scout.parse.case import parse_case
-from scout.build import build_case
->>>>>>> 27f0a0ad
 from scout.exceptions.config import ConfigError
 
 log = logging.getLogger(__name__)
@@ -100,35 +94,5 @@
     if not check_panels(adapter, config.get('gene_panels', []),
                         config.get('default_gene_panels')):
         raise ConfigError("Some panel(s) does not exist in the database")
-<<<<<<< HEAD
     case_obj = adapter.load_case(config, update=update)
-    return case_obj
-=======
-
-    log.debug('parse case data from config and ped')
-    case_data = parse_case(config, ped)
-    log.debug('build case object from parsed case data')
-
-    case_obj = build_case(case_data, adapter)
-
-    log.info("Delete variants for case %s", case_obj['case_id'])
-    delete_variants(adapter=adapter, case_obj=case_obj)
-
-    log.info("Load clinical SNV variants for case %s", case_obj['case_id'])
-    adapter.load_variants(case_obj=case_obj, variant_type='clinical',
-                          category='snv',
-                          rank_threshold=case_data['rank_score_threshold'])
-
-    if config.get('vcf_sv'):
-        log.info("Load SV variants for case %s", case_obj['case_id'])
-        adapter.load_variants(case_obj=case_obj, variant_type='clinical',
-                              category='sv',
-                              rank_threshold=case_data['rank_score_threshold'])
-
-    log.debug('load case object into database')
-    load_case(
-        adapter=adapter,
-        case_obj=case_obj,
-        update=update,
-    )
->>>>>>> 27f0a0ad
+    return case_obj